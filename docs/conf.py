--- conflicted
+++ resolved
@@ -170,11 +170,8 @@
      'Miscellaneous'),
 ]
 
-<<<<<<< HEAD
-=======
 html_favicon = "./_static/icon.ico"
 
->>>>>>> d1939458
 # -- Options for Sphinx Gallery -----------------
 
 sphinx_gallery_conf = {
