--- conflicted
+++ resolved
@@ -196,6 +196,7 @@
     # check voltage and current arrays
     voltage, current = check_sweep(voltage, current, strip_units=True)
 
+    # condition kwarg threshold
     if not isinstance(threshold, numbers.Integral):
         raise TypeError(
             f"Keyword 'threshold' is of type {type(threshold)}, expected an int "
@@ -206,6 +207,7 @@
             f"Keyword 'threshold' has value ({threshold}) less than 1, "
             f"value must be an int >= 1."
         )
+
     # condition min_points
     if min_points is None:
         min_points = int(np.max([5, np.around(min_point_factor * voltage.size)]))
@@ -256,15 +258,9 @@
         isl_stop = np.concatenate(
             (cp_candidates[threshold_indices] + 1, [cp_candidates[-1] + 1])
         )
-<<<<<<< HEAD
-        rtn_extras["islands"] = []
-        for start, stop in zip(isl_start, isl_stop):
-            rtn_extras["islands"].append(slice(start, stop))
-=======
-        rtn["islands"] = [
+        rtn_extras["islands"] = [
             slice(start, stop) for start, stop in zip(isl_start, isl_stop)
         ]
->>>>>>> 9be3f3f5
 
         # do islands fall within the min_points window?
         isl_window = (
@@ -302,6 +298,7 @@
             else:
                 istart -= ipad_2_start
             ipad_2_start = 0
+
             # pad rear
             if ((current.size - 1) - (istop + ipad_2_stop)) < 0:
                 ipad_2_start += ipad_2_stop - (current.size - 1 - istop)
