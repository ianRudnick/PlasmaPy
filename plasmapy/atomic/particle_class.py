"""The Particle class."""

import numpy as np
import warnings
from typing import (Union, Set, Tuple, List, Optional)
import collections
import plasmapy.utils.roman as roman
import numbers

import astropy.units as u
import astropy.constants as const

from ..utils import (
    AtomicError,
    AtomicWarning,
    InvalidParticleError,
    InvalidElementError,
    InvalidIsotopeError,
    InvalidIonError,
    ChargeError,
    MissingAtomicDataError,
    MissingAtomicDataWarning,
)

from .parsing import (
    _dealias_particle_aliases,
    _parse_and_check_atomic_input,
    _invalid_particle_errmsg,
)

from .elements import _Elements, _PeriodicTable
from .isotopes import _Isotopes

from .special_particles import (
    _Particles,
    ParticleZoo,
    _special_ion_masses,
    _antiparticles,
)

__all__ = [
    "Particle",
]

_classification_categories = {
    'lepton',
    'antilepton',
    'fermion',
    'boson',
    'antibaryon',
    'baryon',
    'neutrino',
    'antineutrino',
    'matter',
    'antimatter',
    'stable',
    'unstable',
    'charged',
    'uncharged',
}

_periodic_table_categories = {
    'nonmetal',
    'metal',
    'alkali metal',
    'alkaline earth metal',
    'metalloid',
    'transition metal',
    'post-transition metal',
    'halogen',
    'noble gas',
    'actinide',
    'lanthanide',
}

_atomic_property_categories = {
    'element',
    'isotope',
    'ion',
}

_specific_particle_categories = {
    'electron',
    'positron',
    'proton',
    'neutron',
}

_valid_categories = (
    _periodic_table_categories
    | _classification_categories
    | _atomic_property_categories
    | _specific_particle_categories
)


def _category_errmsg(particle, category: str) -> str:
    """
    Return an error message when an attribute raises an
    `~plasmapy.utils.InvalidElementError`,
    `~plasmapy.utils.InvalidIonError`, or
    `~plasmapy.utils.InvalidIsotopeError`.
    """
    article = 'an' if category[0] in 'aeiouAEIOU' else 'a'
    errmsg = (
        f"The particle {particle} is not {article} {category}, "
        f"so this attribute is not available.")
    return errmsg


class Particle:
    """
    A class for an individual particle or antiparticle.

    Parameters
    ----------
    argument : `str`, `int`, or `~plasmapy.atomic.Particle`
        A string representing a particle, element, isotope, or ion; an
        integer representing the atomic number of an element; or a
        `Particle` instance.

    mass_numb : `int`, optional
        The mass number of an isotope or nuclide.

    Z : `int`, optional
        The integer charge of the particle.

    Raises
    ------
    `TypeError`
        For when any of the arguments or keywords is not of the required
        type.

    `~plasmapy.utils.InvalidParticleError`
        Raised when the particle input does not correspond to a valid
        particle or is contradictory.

    `~plasmapy.utils.InvalidElementError`
        For when an attribute is being accessed that requires
        information about an element, but the particle is not an
        element, isotope, or ion.

    `~plasmapy.utils.InvalidIsotopeError`
        For when an attribute is being accessed that requires
        information about an isotope or nuclide, but the particle is not
        an isotope (or an ion of an isotope).

    `~plasmapy.utils.ChargeError`
        For when either the `~plasmapy.atomic.Particle.charge` or
        `~plasmapy.atomic.Particle.integer_charge` attributes is
        being accessed but the charge information for the particle is
        not available.

    `~plasmapy.utils.AtomicError`
        Raised for attempts at converting a
        `~plasmapy.atomic.Particle` object to a `bool`.

    Examples
    --------
    Particles may be defined using a wide variety of aliases:

    >>> proton = Particle('p+')
    >>> electron = Particle('e-')
    >>> neutron = Particle('neutron')
    >>> deuteron = Particle('D', Z=1)
    >>> alpha = Particle('He', mass_numb=4, Z=2)
    >>> positron = Particle('positron')
    >>> hydrogen = Particle(1)  # atomic number

    The `~plasmapy.atomic.Particle.particle` attribute returns the
    particle's symbol in the standard form.

    >>> positron.particle
    'e+'

    The `~plasmapy.atomic.Particle.atomic_symbol`,
    `~plasmapy.atomic.Particle.isotope_symbol`, and
    `~plasmapy.atomic.Particle.ionic_symbol` attributes return the
    symbols for each of these different types of particles.

    >>> proton.element
    'H'
    >>> alpha.isotope
    'He-4'
    >>> deuteron.ionic_symbol
    'D 1+'

    The `~plasmapy.atomic.Particle.ionic_symbol` attribute works for
    neutral atoms if charge information is available.

    >>> deuterium = Particle("D", Z=0)
    >>> deuterium.ionic_symbol
    'D 0+'

    If the particle doesn't belong to one of those categories, then
    these attributes return `None`.

    >>> positron.element is None
    True

    The attributes of a `~plasmapy.atomic.Particle` instance may be used
    to test whether or not a particle is an element, isotope, or ion.

    >>> True if positron.element else False
    False
    >>> True if deuterium.isotope else False
    True
    >>> True if Particle('alpha').is_ion else False
    True

    Many of the attributes return physical properties of a particle.

    >>> electron.integer_charge
    -1
    >>> proton.spin
    0.5
    >>> alpha.atomic_number
    2
    >>> deuteron.mass_number
    2
    >>> deuteron.binding_energy.to('MeV')
    <Quantity 2.22456652 MeV>
    >>> alpha.charge
    <Quantity 3.20435324e-19 C>
    >>> neutron.half_life
    <Quantity 881.5 s>
    >>> Particle('C-14').half_life.to(u.year)
    <Quantity 5730. yr>
    >>> deuteron.electron_number
    0
    >>> alpha.neutron_number
    2

    If a `~plasmapy.atomic.Particle` instance represents an elementary
    particle, then the unary ``~`` (invert) operator may be used to
    return the particle's antiparticle.

    >>> ~electron
    Particle("e+")
    >>> ~proton
    Particle("p-")
    >>> ~positron
    Particle("e-")

    A `~plasmapy.atomic.Particle` instance may be used as the first
    argument to `~plasmapy.atomic.Particle`.

    >>> iron = Particle('Fe')
    >>> iron == Particle(iron)
    True
    >>> Particle(iron, mass_numb=56, Z=6)
    Particle("Fe-56 6+")

    If the previously constructed `~plasmapy.atomic.Particle` instance
    represents an element, then the ``Z`` and ``mass_numb`` arguments
    may be used to specify an ion or isotope.

    >>> iron = Particle('Fe')
    >>> Particle(iron, Z=1)
    Particle("Fe 1+")
    >>> Particle(iron, mass_numb=56)
    Particle("Fe-56")

    The `~plasmapy.atomic.particle_class.Particle.categories` attribute
    and `~plasmapy.atomic.particle_class.Particle.is_category` method
    may be used to find and test particle membership in categories.

    Valid particle categories include: ``'actinide'``, ``'alkali
    metal'``, ``'alkaline earth metal'``, ``'antibaryon'``,
    ``'antilepton'``, ``'antimatter'``, ``'antineutrino'``,
    ``'baryon'``, ``'boson'``, ``'charged'``, ``'electron'``,
    ``'element'``, ``'fermion'``, ``'halogen'``, ``'ion'``,
    ``'isotope'``, ``'lanthanide'``, ``'lepton'``, ``'matter'``,
    ``'metal'``, ``'metalloid'``, ``'neutrino'``, ``'neutron'``,
    ``'noble gas'``, ``'nonmetal'``, ``'positron'``,
    ``'post-transition metal'``, ``'proton'``, ``'stable'``,
    ``'transition metal'``, ``'uncharged'``, and ``'unstable'``.

    """

    def __init__(
            self,
            argument: Union[str, numbers.Integral],
            mass_numb: numbers.Integral = None,
            Z: numbers.Integral = None):
        """
        Instantiate a `~plasmapy.atomic.Particle` object and set private
        attributes.
        """

        if not isinstance(argument, (numbers.Integral, np.integer, str, Particle)):
            raise TypeError(
                "The first positional argument when creating a Particle "
                "object must be either an integer, string, or another"
                "Particle object.")

        # If argument is a Particle instance, then we will construct a
        # new Particle instance for the same Particle (essentially a
        # copy).

        if isinstance(argument, Particle):
            argument = argument.particle

        if mass_numb is not None and not isinstance(mass_numb, numbers.Integral):
            raise TypeError("mass_numb is not an integer")

        if Z is not None and not isinstance(Z, numbers.Integral):
            raise TypeError("Z is not an integer.")

        self._attributes = collections.defaultdict(lambda: None)
        attributes = self._attributes

        # Use this set to keep track of particle categories such as
        # 'lepton' for use with the is_category method later on.

        self._categories = set()
        categories = self._categories

        # If the argument corresponds to one of the case-sensitive or
        # case-insensitive aliases for particles, return the standard
        # symbol. Otherwise, return the original argument.

        particle = _dealias_particle_aliases(argument)

        if particle in _Particles.keys():  # special particles

            attributes['particle'] = particle

            for attribute in _Particles[particle].keys():
                attributes[attribute] = _Particles[particle][attribute]

            particle_taxonomy = ParticleZoo._taxonomy_dict
            all_categories = particle_taxonomy.keys()

            for category in all_categories:
                if particle in particle_taxonomy[category]:
                    categories.add(category)

            if attributes['name'] in _specific_particle_categories:
                categories.add(attributes['name'])

            if particle == 'p+':
                categories.update({'element', 'isotope', 'ion'})

            if mass_numb is not None or Z is not None:
                if particle == 'p+' and (mass_numb == 1 or Z == 1):
                    warnings.warn("Redundant mass number or charge information.", AtomicWarning)
                else:
                    raise InvalidParticleError(
                        "The keywords 'mass_numb' and 'Z' cannot be used when "
                        "creating Particle objects for special particles. To "
                        f"create a Particle object for {attributes['name']}s, "
                        f"use:  Particle({repr(attributes['particle'])})")

        else:  # elements, isotopes, and ions (besides protons)
            try:
                nomenclature = _parse_and_check_atomic_input(argument, mass_numb=mass_numb, Z=Z)
            except Exception as exc:
                errmsg = _invalid_particle_errmsg(argument, mass_numb=mass_numb, Z=Z)
                raise InvalidParticleError(errmsg) from exc

            for key in nomenclature.keys():
                attributes[key] = nomenclature[key]

            element = attributes['element']
            isotope = attributes['isotope']
            ion = attributes['ion']

            if element:
                categories.add('element')
            if isotope:
                categories.add('isotope')
            if self.element and self._attributes['integer charge']:
                categories.add('ion')

            # Element properties

            Element = _Elements[element]

            attributes['atomic number'] = Element['atomic number']
            attributes['element name'] = Element['element name']

            # Set the lepton number to zero for elements, isotopes, and
            # ions.  The lepton number will probably come up primarily
            # during nuclear reactions.

            attributes['lepton number'] = 0

            if isotope:

                Isotope = _Isotopes[isotope]

                attributes['baryon number'] = Isotope['mass number']
                attributes['isotope mass'] = Isotope.get('mass', None)
                attributes['isotopic abundance'] = Isotope.get('abundance', 0.0)

                if Isotope['stable']:
                    attributes['half-life'] = np.inf * u.s
                else:
                    attributes['half-life'] = Isotope.get('half-life', None)

            if element and not isotope:
                attributes['standard atomic weight'] = Element.get('atomic mass', None)

            if ion in _special_ion_masses.keys():
                attributes['mass'] = _special_ion_masses[ion]

            attributes['periodic table'] = _PeriodicTable(
                group=Element['group'],
                period=Element['period'],
                block=Element['block'],
                category=Element['category'],
            )

            categories.add(Element['category'])

        if attributes['integer charge'] == 1:
            attributes['charge'] = const.e.si
        elif attributes['integer charge'] is not None:
            attributes['charge'] = attributes['integer charge'] * const.e.si

        if attributes['integer charge']:
            categories.add('charged')
        elif attributes['integer charge'] == 0:
            categories.add('uncharged')

        if attributes['half-life'] is not None:
            if attributes['half-life'] == np.inf * u.s:
                categories.add('stable')
            else:
                categories.add('unstable')

        self.__name__ = self.__repr__()

    def __repr__(self) -> str:
        """
        Return a call string that would recreate this object.

        Examples
        --------
        >>> lead = Particle('lead')
        >>> repr(lead)
        'Particle("Pb")'

        """
        return f'Particle("{self.particle}")'

    def __str__(self) -> str:
        """Return the particle's symbol."""
        return self.particle

    def __eq__(self, other) -> bool:
        """
        Determine if two objects correspond to the same particle.

        This method will return `True` if ``other`` is an identical
        `~plasmapy.atomic.Particle` instance or a `str` representing the
        same particle, and return `False` if ``other`` is a different
        `~plasmapy.atomic.Particle` or a `str` representing a different
        particle.

        If ``other`` is not a `str` or `~plasmapy.atomic.Particle`
        instance, then this method will raise a `TypeError`.  If
        ``other.particle`` equals ``self.particle`` but the attributes
        differ, then this method will raise a
        `~plasmapy.utils.AtomicError`.

        Examples
        --------
        >>> electron = Particle('e-')
        >>> positron = Particle('e+')
        >>> electron == positron
        False
        >>> electron == 'e-'
        True

        """
        if isinstance(other, str):
            try:
                other_particle = Particle(other)
                return self.particle == other_particle.particle
            except InvalidParticleError as exc:
                raise InvalidParticleError(
                    f"{other} is not a particle and cannot be "
                    f"compared to {self}.") from exc

        if not isinstance(other, self.__class__):
            raise TypeError(
                f"The equality of a Particle object with a {type(other)} is undefined.")

        no_particle_attr = 'particle' not in dir(self) or 'particle' not in dir(other)
        no_attributes_attr = '_attributes' not in dir(self) or '_attributes' not in dir(other)

        if no_particle_attr or no_attributes_attr:  # coverage: ignore
            raise TypeError(f"The equality of {self} with {other} is undefined.")

        same_particle = self.particle == other.particle

        # The following two loops are a hack to enable comparisons
        # between defaultdicts.  By accessing all of the defined keys in
        # each of the defaultdicts, this makes sure that
        # self._attributes and other._attributes have the same keys.

        # TODO: create function in utils to account for equality between
        # defaultdicts, and implement it here

        for attribute in self._attributes.keys():
            other._attributes[attribute]

        for attribute in other._attributes.keys():
            self._attributes[attribute]

        same_attributes = self._attributes == other._attributes

        if same_particle and not same_attributes:  # coverage: ignore
            raise AtomicError(
                f"{self} and {other} should be the same Particle, but "
                f"have differing attributes.\n\n"
                f"The attributes of {self} are:\n\n{self._attributes}\n\n"
                f"The attributes of {other} are:\n\n{other._attributes}\n")

        return same_particle

    def __ne__(self, other) -> bool:
        """
        Test whether or not two objects are different particles.

        This method will return `False` if `other` is an identical
        `~plasmapy.atomic.Particle` instance or a `str` representing the
        same particle, and return `True` if ``other`` is a different
        `~plasmapy.atomic.Particle` or a `str` representing a different
        particle.

        If ``other`` is not a `str` or `~plasmapy.atomic.Particle`
        instance, then this method will raise a `TypeError`.  If
        ``other.particle`` equals ``self.particle`` but the attributes
        differ, then this method will raise a
        `~plasmapy.utils.AtomicError`.

        """
        return not self.__eq__(other)

    def __bool__(self):
        """
        Raise an `~plasmapy.utils.AtomicError` because Particle objects
        do not have a truth value.
        """
        raise AtomicError("The truthiness of a Particle object is not defined.")

    def __invert__(self):
        """
        Return the corresponding antiparticle, or raise an
        `~plasmapy.utils.AtomicError` if the particle is not an
        elementary particle.
        """
        return self.antiparticle

    @property
    def particle(self) -> Optional[str]:
        """
        Return the particle's symbol.

        Examples
        --------
        >>> electron = Particle('electron')
        >>> electron.particle
        'e-'

        """
        return self._attributes['particle']

    @property
    def antiparticle(self):
        """
        Return the corresponding antiparticle, or raise an
        `~plasmapy.utils.AtomicError` if the particle is not an
        elementary particle.

        This attribute may be accessed by using the unary operator ``~``
        acting on a `~plasma.atomic.Particle` instance.

        Examples
        --------
        >>> electron = Particle('e-')
        >>> electron.antiparticle
        Particle("e+")

        >>> antineutron = Particle('antineutron')
        >>> ~antineutron
        Particle("n")

        """
        if self.particle in _antiparticles.keys():
            return Particle(_antiparticles[self.particle])
        else:
            raise AtomicError(
                "The unary operator can only be used for elementary "
                "particles and antiparticles.")

    @property
    def element(self) -> Optional[str]:
        """
        Return the atomic symbol if the particle corresponds to an
        element, and `None` otherwise.

        Examples
        --------
        >>> alpha = Particle('alpha')
        >>> alpha.element
        'He'

        """
        return self._attributes['element']

    @property
    def isotope(self) -> Optional[str]:
        """
        Return the isotope symbol if the particle corresponds to an
        isotope, and `None` otherwise.

        Examples
        --------
        >>> alpha = Particle('alpha')
        >>> alpha.isotope
        'He-4'

        """
        return self._attributes['isotope']

    @property
    def ionic_symbol(self) -> Optional[str]:
        """
        Return the ionic symbol if the particle corresponds to an ion or
        neutral atom, and `None` otherwise.

        Examples
        --------
        >>> deuteron = Particle('deuteron')
        >>> deuteron.ionic_symbol
        'D 1+'
        >>> hydrogen_atom = Particle('H', Z=0)
        >>> hydrogen_atom.ionic_symbol
        'H 0+'

        """
        return self._attributes['ion']

    @property
    def roman_symbol(self) -> Optional[str]:
        """
        Return the spectral name of the particle (i.e. the ionic symbol
        in Roman numeral notation).  If the particle is not an ion or
        neutral atom, return `None`. The roman numeral represents one
        plus the integer charge. Raise `ChargeError` if no charge has
        been specified and `~plasmapy.utils.roman.roman.OutOfRangeError`
        if the charge is negative.

        Examples
        --------
        >>> proton = Particle('proton')
        >>> proton.roman_symbol
        'H-1 II'
        >>> hydrogen_atom = Particle('H', Z=0)
        >>> hydrogen_atom.roman_symbol
        'H I'

        """
        if not self._attributes['element']:
            return None
        if self._attributes['integer charge'] is None:
            raise ChargeError(f"The charge of particle {self} has not been specified.")
        if self._attributes['integer charge'] < 0:
            raise roman.OutOfRangeError('Cannot convert negative charges to Roman.')

        symbol = self.isotope if self.isotope else self.element
        integer_charge = self._attributes['integer charge']
        roman_charge = roman.to_roman(integer_charge + 1)
        return f"{symbol} {roman_charge}"

    @property
    def element_name(self) -> str:
        """
        Return the name of the element corresponding to this
        particle, or raise an `~plasmapy.utils.InvalidElementError` if
        the particle does not correspond to an element.

        Examples
        --------
        >>> tritium = Particle('T')
        >>> tritium.element_name
        'hydrogen'

        """
        if not self.element:
            raise InvalidElementError(_category_errmsg(self, 'element'))
        return self._attributes['element name']

    @property
    def isotope_name(self) -> str:
        """
        Return the name of the element along with the isotope
        symbol if the particle corresponds to an isotope, and
        `None` otherwise.

        If the particle is not a valid element, then this
        attribute will raise an `~plasmapy.utils.InvalidElementError`.
        If it is not an isotope, then this attribute will raise an
        `~plasmapy.utils.InvalidIsotopeError`.

        Examples
        --------
        >>> deuterium = Particle("D")
        >>> deuterium.isotope_name
        'deuterium'
        >>> iron_isotope = Particle("Fe-56", Z=16)
        >>> iron_isotope.isotope_name
        'iron-56'

        """
        if not self.element:
            raise InvalidElementError(_category_errmsg(self.particle, 'element'))
        elif not self.isotope:
            raise InvalidIsotopeError(_category_errmsg(self, 'isotope'))

        if self.isotope == "D":
            isotope_name = "deuterium"
        elif self.isotope == "T":
            isotope_name = "tritium"
        else:
            isotope_name = f"{self.element_name}-{self.mass_number}"

        return isotope_name

    @property
    def integer_charge(self) -> numbers.Integral:
        """
        Return the particle's integer charge.

        This attribute will raise a `~plasmapy.utils.ChargeError` if the
        charge has not been specified.

        Examples
        --------
        >>> muon = Particle('mu-')
        >>> muon.integer_charge
        -1

        """
        if self._attributes['integer charge'] is None:
            raise ChargeError(f"The charge of particle {self} has not been specified.")
        return self._attributes['integer charge']

    @property
    def charge(self) -> u.Quantity:
        """
        Return the particle's electron charge in coulombs.

        This attribute will raise a `~plasmapy.utils.ChargeError` if the
        charge has not been specified.

        Examples
        --------
        >>> electron = Particle('e-')
        >>> electron.charge
        <Quantity -1.60217662e-19 C>

        """
        if self._attributes['charge'] is None:
            raise ChargeError(f"The charge of particle {self} has not been specified.")
        if self._attributes['integer charge'] == 1:
            return const.e.si

        return self._attributes['charge']

    @property
    def standard_atomic_weight(self) -> u.Quantity:
        """
        Return an element's standard atomic weight in kg.

        If the particle is isotope or ion or not an element, this
        attribute will raise an `~plasmapy.utils.InvalidElementError`.

        If the element does not have a defined stsandard atomic weight,
        this attribute will raise a
        `~plasmapy.utils.MissingAtomicDataError`.

        Examples
        --------
        >>> oxygen = Particle('O')
        >>> oxygen.standard_atomic_weight
        <Quantity 2.65669641e-26 kg>

        """
        if self.isotope or self.is_ion or not self.element:
            raise InvalidElementError(_category_errmsg(self, 'element'))
        if self._attributes['standard atomic weight'] is None:  # coverage: ignore
            raise MissingAtomicDataError(
                f"The standard atomic weight of {self} is unavailable.")
        return self._attributes['standard atomic weight'].to(u.kg)

    @property
<<<<<<< HEAD
=======
    def nuclide_mass(self) -> u.Quantity:
        """
        Return the mass of the bare nucleus of an isotope or a neutron.

        This attribute will raise a
        `~plasmapy.utils.InvalidIsotopeError` if the particle is not an
        isotope or neutron, or a
        `~plasmapy.utils.MissingAtomicDataError` if the isotope mass is
        not available.

        Examples
        --------
        >>> deuterium = Particle('D')
        >>> deuterium.nuclide_mass
        <Quantity 3.34358372e-27 kg>

        """

        if self.isotope == 'H-1':
            return const.m_p
        elif self.isotope == 'D':
            return _special_ion_masses['D 1+']
        elif self.isotope == 'T':
            return _special_ion_masses['T 1+']
        elif self.particle == 'n':
            return const.m_n

        if not self.isotope:
            raise InvalidIsotopeError(_category_errmsg(self, 'isotope'))

        base_mass = self._attributes['isotope mass']

        if base_mass is None:  # coverage: ignore
            raise MissingAtomicDataError(f"The mass of a {self.isotope} nuclide is not available.")

        _nuclide_mass = self._attributes['isotope mass'] - self.atomic_number * const.m_e

        return _nuclide_mass.to(u.kg)

    @property
>>>>>>> 3e91bcc7
    def mass(self) -> u.Quantity:
        """
        Return the mass of the particle in kilograms.

        If the particle is an element and not an isotope or ion, then
        this attribute will return the standard atomic weight, if
        available.

        If the particle is an isotope but not an ion, then this
        attribute will return the isotopic mass, including bound
        electrons.

        If the particle is an ion, then this attribute will return the
        mass of the element or isotope (as just described) minus the
        product of the integer charge and the electron mass.

        For special particles, this attribute will return the standard
        value for the particle's mass.

        If the mass is unavailable (e.g., for neutrinos or elements with
        no standard atomic weight), then this attribute will raise a
        `~plasmapy.utils.MissingAtomicDataError`.

        Examples
        --------
        >>> Particle('He').mass
        <Quantity 6.64647688e-27 kg>
        >>> Particle('He+').mass
        <Quantity 6.64556594e-27 kg>
        >>> Particle('He-4 +1').mass
        <Quantity 6.64556803e-27 kg>
        >>> Particle('alpha').mass
        <Quantity 6.64465709e-27 kg>

        """

        if self._attributes['mass'] is not None:
            return self._attributes['mass'].to(u.kg)

        if self.is_ion:

            if self.isotope:
                base_mass = self._attributes['isotope mass']
            else:
                base_mass = self._attributes['standard atomic weight']

            if base_mass is None:
                raise MissingAtomicDataError(
                    f"The mass of ion '{self.ionic_symbol}' is not available."
                )

            mass = base_mass - self.integer_charge * const.m_e

            return mass.to(u.kg)

        if self.element:

            if self.isotope:
                mass = self._attributes['isotope mass']
            else:
                mass = self._attributes['standard atomic weight']

            if mass is not None:
                return mass.to(u.kg)

        raise MissingAtomicDataError(f"The mass of {self} is not available.")

    @property
    def nuclide_mass(self) -> u.Quantity:
        """
        Return the mass of the bare nucleus of an isotope or a neutron.

        This attribute will raise a
        `~plasmapy.utils.InvalidIsotopeError` if the particle is not an
        isotope or neutron, or a
        `~plasmapy.utils.MissingAtomicDataError` if the isotope mass is
        not available.

        Examples
        --------
        >>> deuterium = Particle('D')
        >>> deuterium.nuclide_mass
        <Quantity 3.34358372e-27 kg>

        """

        if self.isotope == 'H-1':
            return const.m_p
        elif self.isotope == 'D':
            return _special_ion_masses['D 1+']
        elif self.isotope == 'T':
            return _special_ion_masses['T 1+']
        elif self.particle == 'n':
            return const.m_n

        if not self.isotope:
            raise InvalidIsotopeError(_category_errmsg(self, 'isotope'))

        base_mass = self._attributes['isotope mass']

        if base_mass is None:  # coveralls: ignore
            raise MissingAtomicDataError(f"The mass of a {self.isotope} nuclide is not available.")

        _nuclide_mass = self._attributes['isotope mass'] - self.atomic_number * const.m_e

        return _nuclide_mass.to(u.kg)

    @property
    def mass_energy(self) -> u.Quantity:
        """
        Return the mass energy of the particle in joules.

        If the particle is an isotope or nuclide, return the mass energy
        of the nucleus only.

        If the mass of the particle is not known, then raise a
        `~plasmapy.utils.MissingAtomicDataError`.

        Examples
        --------
        >>> proton = Particle('p+')
        >>> proton.mass_energy
        <Quantity 1.50327759e-10 J>

        >>> protium = Particle('H-1 0+')
        >>> protium.mass_energy
        <Quantity 1.50327759e-10 J>

        >>> electron = Particle('electron')
        >>> electron.mass_energy.to('MeV')
        <Quantity 0.51099895 MeV>

        """
        try:
            mass = self.nuclide_mass if self.isotope else self.mass
            energy = mass * const.c ** 2
            return energy.to(u.J)
        except MissingAtomicDataError:
            raise MissingAtomicDataError(
                f"The mass energy of {self.particle} is not available "
                f"because the mass is unknown.") from None

    @property
    def binding_energy(self) -> u.Quantity:
        """
        Return the nuclear binding energy in joules.

        This attribute will raise an
        `~plasmapy.utils.InvalidIsotopeError` if the particle is not a
        nucleon or isotope.

        Examples
        --------
        >>> alpha = Particle('alpha')
        >>> alpha.binding_energy
        <Quantity 4.53346938e-12 J>
        >>> Particle('T').binding_energy.to('MeV')
        <Quantity 8.48179621 MeV>

        """

        if self._attributes['baryon number'] == 1:
            return 0 * u.J

        if not self.isotope:
            raise InvalidIsotopeError(
                f"The nuclear binding energy may only be calculated for nucleons and isotopes.")

        number_of_protons = self.atomic_number
        number_of_neutrons = self.mass_number - self.atomic_number

        mass_of_protons = number_of_protons * const.m_p
        mass_of_neutrons = number_of_neutrons * const.m_n

        mass_of_nucleons = mass_of_protons + mass_of_neutrons

        mass_defect = mass_of_nucleons - self.nuclide_mass
        nuclear_binding_energy = mass_defect * const.c ** 2

        return nuclear_binding_energy.to(u.J)

    @property
    def atomic_number(self) -> numbers.Integral:
        """
        Return the number of protons in an element, isotope, or ion.

        If the particle is not an element, then this attribute will
        raise an `~plasmapy.utils.InvalidElementError`.

        Examples
        --------
        >>> proton = Particle('p+')
        >>> proton.atomic_number
        1
        >>> curium = Particle('Cm')
        >>> curium.atomic_number
        96

        """
        if not self.element:
            raise InvalidElementError(_category_errmsg(self, 'element'))
        return self._attributes['atomic number']

    @property
    def mass_number(self) -> numbers.Integral:
        """
        Return the number of nucleons in an isotope.

        This attribute will return the number of protons plus the number
        of neutrons in an isotope or nuclide.

        If the particle is not an isotope, then this attribute will
        raise an `~plasmapy.utils.InvalidIsotopeError`.

        Examples
        --------
        >>> alpha = Particle('helium-4 2+')
        >>> alpha.mass_number
        4

        """
        if not self.isotope:
            raise InvalidIsotopeError(_category_errmsg(self, 'isotope'))
        return self._attributes['mass number']

    @property
    def neutron_number(self) -> numbers.Integral:
        """
        Return the number of neutrons in an isotope or nucleon.

        This attribute will return the number of neutrons in an isotope,
        or ``1`` for a neutron.

        If this particle is not an isotope or neutron, then this
        attribute will raise an `~plasmapy.utils.InvalidIsotopeError`.

        Examples
        --------
        >>> alpha = Particle('He-4++')
        >>> alpha.neutron_number
        2
        >>> Particle('n').neutron_number
        1

        """
        if self.particle == 'n':
            return 1
        elif self.isotope:
            return self.mass_number - self.atomic_number
        else:  # coverage: ignore
            raise InvalidIsotopeError(_category_errmsg(self, 'isotope'))

    @property
    def electron_number(self) -> numbers.Integral:
        """
        Return the number of electrons in an ion.

        This attribute will return the number of bound electrons in an
        ion, or ``1`` for an electron.

        If this particle is not an ion or electron, then this attribute
        will raise an `~plasmapy.utils.InvalidIonError`.

        Examples
        --------
        >>> Particle('Li 0+').electron_number
        3
        >>> Particle('e-').electron_number
        1

        """
        if self.particle == 'e-':
            return 1
        elif self.ionic_symbol:
            return self.atomic_number - self.integer_charge
        else:  # coverage: ignore
            raise InvalidIonError(_category_errmsg(self, 'ion'))

    @property
    def isotopic_abundance(self) -> u.Quantity:
        """
        Return the isotopic abundance of an isotope.

        If the isotopic abundance is not available, this attribute will
        raise a `~plasmapy.utils.MissingAtomicDataError`.  If the
        particle is not an isotope or is an ion of an isotope, then this
        attribute will raise an `~plasmapy.utils.InvalidIsotopeError`.

        Examples
        --------
        >>> D = Particle('deuterium')
        >>> D.isotopic_abundance
        0.000115

        """
        from .atomic import common_isotopes

        if not self.isotope or self.is_ion:  # coverage: ignore
            raise InvalidIsotopeError(_category_errmsg(self.particle, 'isotope'))

        abundance = self._attributes.get('isotopic abundance', 0.0)

        if not common_isotopes(self.element):
            warnings.warn(
                f'No isotopes of {self.element} have an isotopic abundance. '
                f'The isotopic abundance of {self.isotope} is being returned as 0.0',
                AtomicWarning)

        return abundance

    @property
    def baryon_number(self) -> numbers.Integral:
        """
        Return the number of baryons in a particle.

        This attribute will return the number of protons and neutrons
        minus the number of antiprotons and antineutrons. The baryon
        number is equivalent to the mass number for isotopes.

        If the baryon number is unavailable, then this attribute will
        raise a `~plasmapy.utils.MissingAtomicDataError`.

        Examples
        --------
        >>> alpha = Particle('alpha')
        >>> alpha.baryon_number
        4

        """
        if self._attributes['baryon number'] is None:  # coverage: ignore
            raise MissingAtomicDataError(
                f"The baryon number for '{self.particle}' is not available.")
        return self._attributes['baryon number']

    @property
    def lepton_number(self) -> numbers.Integral:
        """
        Return ``1`` for leptons, ``-1`` for antileptons, and ``0``
        otherwise.

        This attribute returns the number of leptons minus the number of
        antileptons, excluding bound electrons in an atom or ion.

        If the lepton number is unavailable, then this attribute will
        raise a `~plasmapy.utils.MissingAtomicDataError`.

        Examples
        --------
        >>> Particle('e-').lepton_number
        1
        >>> Particle('mu+').lepton_number
        -1
        >>> Particle('He-4 0+').lepton_number
        0

        """
        if self._attributes['lepton number'] is None:  # coverage: ignore
            raise MissingAtomicDataError(
                f"The lepton number for {self.particle} is not available.")
        return self._attributes['lepton number']

    @property
    def half_life(self) -> Union[u.Quantity, str]:
        """
        Return the particle's half-life in seconds, or a `str`
        with half-life information.

        Particles that do not have sufficiently well-constrained
        half-lives will return a `str` containing the information
        that is available about the half-life and issue a
        `~plasmapy.utils.MissingAtomicDataWarning`.

        Examples
        --------
        >>> neutron = Particle('n')
        >>> neutron.half_life
        <Quantity 881.5 s>

        """
        if self.element and not self.isotope:
            raise InvalidIsotopeError(_category_errmsg(self.particle, 'isotope'))

        if isinstance(self._attributes['half-life'], str):
            warnings.warn(
                f"The half-life for {self.particle} is not known precisely; "
                "returning string with estimated value.", MissingAtomicDataWarning)

        if self._attributes['half-life'] is None:
            raise MissingAtomicDataError(f"The half-life of '{self.particle}' is not available.")
        return self._attributes['half-life']

    @property
    def spin(self) -> Union[numbers.Integral, numbers.Real]:
        """
        Return the spin of the particle.

        If the spin is unavailable, then a
        `~plasmapy.utils.MissingAtomicDataError` will be raised.

        Examples
        --------
        >>> positron = Particle('e+')
        >>> positron.spin
        0.5

        """
        if self._attributes['spin'] is None:
            raise MissingAtomicDataError(f"The spin of particle '{self.particle}' is unavailable.")

        return self._attributes['spin']

    @property
    def periodic_table(self) -> collections.namedtuple:
        """
        Return a `~collections.namedtuple` to access category, period,
        group, and block information about an element.

        If the particle is not an element, isotope, or ion, then this
        attribute will raise an `~plasmapy.utils.InvalidElementError`.

        Examples
        --------
        >>> gold = Particle('Au')
        >>> gold.periodic_table.category
        'transition metal'
        >>> gold.periodic_table.period
        6
        >>> gold.periodic_table.group
        11
        >>> gold.periodic_table.block
        'd'

        """
        if self.element:
            return self._attributes['periodic table']
        else:  # coverage: ignore
            raise InvalidElementError(_category_errmsg(self.particle, 'element'))

    @property
    def categories(self) -> Set[str]:
        """Return the particle's categories.

        Examples
        --------
        >>> gold = Particle('Au')
        >>> 'transition metal' in gold.categories
        True
        >>> 'antilepton' in gold.categories
        False

        """
        return self._categories

    def is_category(self,
                    *category_tuple,
                    require: Union[str, Set, Tuple, List] = set(),
                    any_of: Union[str, Set, Tuple, List] = set(),
                    exclude: Union[str, Set, Tuple, List] = set(),
                    ) -> bool:
        """
        Determine if the particle meets categorization criteria.

        Return `True` if the particle is in all of the inputted
        categories, and `False` the particle is not.

        Required categories may be entered as positional arguments,
        including as a `list`, `set`, or `tuple` of required categories.
        These may also be included using the `require` keyword argument.
        This method will return `False` if the particle is not in all of
        the required categories.

        If categories are inputted using the ``any_of`` keyword
        argument, then this method will return `False` if the particle
        is not of any of the categories in ``any_of``.

        If the ``exclude`` keyword is set, then this method will return
        `False` if the particle is in any of the excluded categories,
        whether or not the particle matches the other criteria.

        Examples
        --------
        >>> Particle('e-').is_category('lepton')
        True
        >>> Particle('p+').is_category('baryon', exclude='charged')
        False
        >>> Particle('n').is_category({'matter', 'baryon'}, exclude={'charged'})
        True
        >>> Particle('mu+').is_category('antilepton', exclude='baryon')
        True

        """

        def become_set(arg: Union[str, Set, Tuple, List]) -> Set[str]:
            """Change the argument into a `set`."""
            if len(arg) == 0:
                return set()
            if isinstance(arg, set):
                return arg
            if isinstance(arg, str):
                return {arg}
            if isinstance(arg[0], (tuple, list, set)):
                return set(arg[0])
            else:
                return set(arg)

        if category_tuple != () and require != set():  # coverage: ignore
            raise AtomicError(
                "No positional arguments are allowed if the `require` keyword "
                "is set in is_category.")

        require = become_set(category_tuple) if category_tuple else become_set(require)

        exclude = become_set(exclude)
        any_of = become_set(any_of)

        if not require and not exclude and not any_of:
            return _valid_categories

        invalid_categories = (require | exclude | any_of) - _valid_categories

        duplicate_categories = require & exclude | exclude & any_of | require & any_of

        categories_and_adjectives = [
            (invalid_categories, 'invalid'),
            (duplicate_categories, 'duplicated'),
        ]

        for problem_categories, adjective in categories_and_adjectives:
            if problem_categories:
                raise AtomicError(
                    f"The following categories in {self.__repr__()}"
                    f".is_category are {adjective}: {problem_categories}")

        if exclude and exclude & self._categories:
            return False

        if any_of and not any_of & self._categories:
            return False

        return require <= self._categories

    @property
    def is_electron(self) -> bool:
        """
        Return `True` if the particle is an electron, and `False`
        otherwise.

        Examples
        --------
        >>> Particle('e-').is_electron
        True
        >>> Particle('e+').is_electron
        False

        """
        return self == "e-"

    @property
    def is_ion(self) -> bool:
        """
        Return `True` if the particle is an ion, and `False`
        otherwise.

        Examples
        --------
        >>> Particle('D+').is_ion
        True
        >>> Particle('H-1 0+').is_ion
        False
        >>> Particle('e+').is_ion
        False

        """
        return self.is_category('ion')

    def ionize(self, n: numbers.Integral = 1, inplace: bool = False):
        """
        Create a new `~plasmapy.atomic.Particle` instance corresponding
        to the current `~plasmapy.atomic.Particle` after being ionized
        ``n`` times.

        If ``inplace`` is `False` (default), then return the ionized
        `~plasmapy.atomic.Particle`.

        If ``inplace`` is `True`, then replace the current
        `~plasmapy.atomic.Particle` with the newly ionized
        `~plasmapy.atomic.Particle`.

        Parameters
        ----------
        n : positive integer
            The number of bound electrons to remove from the
            `~plasmapy.atomic.Particle` object.  Defaults to ``1``.

        inplace : bool, optional
            If `True`, then replace the current
            `~plasmapy.atomic.Particle` instance with the newly ionized
            `~plasmapy.atomic.Particle`.

        Returns
        -------
        particle : ~plasmapy.atomic.Particle
            A new `~plasmapy.atomic.Particle` object that has been
            ionized ``n`` times relative to the original
            `~plasmapy.atomic.Particle`.  If ``inplace`` is `False`,
            instead return `None`.

        Raises
        ------
        ~plasmapy.atomic.InvalidElementError
            If the `~plasampy.atomic.Particle` is not an element.

        ~plasmapy.atomic.ChargeError
            If no charge information for the `~plasmapy.atomic.Particle`
            object is specified.

        ~plasmapy.atomic.InvalidIonError
            If there are less than ``n`` remaining bound electrons.

        ValueError
            If ``n`` is not positive.

        Examples
        --------
        >>> Particle("Fe 6+").ionize()
        Particle("Fe 7+")
        >>> helium_particle = Particle("He-4 0+")
        >>> helium_particle.ionize(n=2, inplace=True)
        >>> helium_particle
        Particle("He-4 2+")

        """
        if not self.element:
            raise InvalidElementError(
                f"Cannot ionize {self.particle} because it is not a "
                f"neutral atom or ion.")
        if not self.is_category(any_of={"charged", "uncharged"}):
            raise ChargeError(
                f"Cannot ionize {self.particle} because its charge "
                f"is not specified.")
        if self.integer_charge == self.atomic_number:
            raise InvalidIonError(
                f"The particle {self.particle} is already fully "
                f"ionized and cannot be ionized further.")
        if not isinstance(n, numbers.Integral):
            raise TypeError("n must be a positive integer.")
        if n <= 0:
            raise ValueError("n must be a positive number.")

        base_particle = self.isotope if self.isotope else self.element
        new_integer_charge = self.integer_charge + n

        if inplace:
            self.__init__(base_particle, Z=new_integer_charge)
        else:
            return Particle(base_particle, Z=new_integer_charge)

    def recombine(self, n: numbers.Integral = 1, inplace=False):
        """
        Create a new `~plasmapy.atomic.Particle` instance corresponding
        to the current `~plasmapy.atomic.Particle` after undergoing
        recombination ``n`` times.

        If ``inplace`` is `False` (default), then return the
        `~plasmapy.atomic.Particle` that just underwent recombination.

        If ``inplace`` is `True`, then replace the current
        `~plasmapy.atomic.Particle` with the `~plasmapy.atomic.Particle`
        that just underwent recombination.

        Parameters
        ----------
        n : positive integer
            The number of electrons to recombine into the
            `~plasmapy.atomic.Particle` object.

        inplace : bool, optional
            If `True`, then replace the current
            `~plasmapy.atomic.Particle` instance with the
            `~plasmapy.atomic.Particle` that just underwent
            recombination.

        Returns
        -------
        particle : ~plasmapy.atomic.Particle
            A new `~plasmapy.atomic.Particle` object that has undergone
            recombination ``n`` times relative to the original
            `~plasmapy.atomic.Particle`.  If `inplace` is `False`,
            instead return `None`.

        Raises
        ------
        ~plasmapy.atomic.InvalidElementError
            If the `~plasampy.atomic.Particle` is not an element.

        ~plasmapy.atomic.ChargeError
            If no charge information for the `~plasmapy.atomic.Particle`
            object is specified.

        ValueError
            If ``n`` is not positive.

        Examples
        --------
        >>> Particle("Fe 6+").recombine()
        Particle("Fe 5+")
        >>> helium_particle = Particle("He-4 2+")
        >>> helium_particle.recombine(n=2, inplace=True)
        >>> helium_particle
        Particle("He-4 0+")

        """

        if not self.element:
            raise InvalidElementError(
                f"{self.particle} cannot undergo recombination because "
                f"it is not a neutral atom or ion.")
        if not self.is_category(any_of={"charged", "uncharged"}):
            raise ChargeError(
                f"{self.particle} cannot undergo recombination because "
                f"its charge is not specified.")
        if not isinstance(n, numbers.Integral):
            raise TypeError("n must be a positive integer.")
        if n <= 0:
            raise ValueError("n must be a positive number.")

        base_particle = self.isotope if self.isotope else self.element
        new_integer_charge = self.integer_charge - n

        if inplace:
            self.__init__(base_particle, Z=new_integer_charge)
        else:
            return Particle(base_particle, Z=new_integer_charge)<|MERGE_RESOLUTION|>--- conflicted
+++ resolved
@@ -799,8 +799,6 @@
         return self._attributes['standard atomic weight'].to(u.kg)
 
     @property
-<<<<<<< HEAD
-=======
     def nuclide_mass(self) -> u.Quantity:
         """
         Return the mass of the bare nucleus of an isotope or a neutron.
@@ -840,8 +838,8 @@
 
         return _nuclide_mass.to(u.kg)
 
-    @property
->>>>>>> 3e91bcc7
+
+    @property
     def mass(self) -> u.Quantity:
         """
         Return the mass of the particle in kilograms.
